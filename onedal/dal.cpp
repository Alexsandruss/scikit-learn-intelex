/*******************************************************************************
* Copyright 2023 Intel Corporation
*
* Licensed under the Apache License, Version 2.0 (the "License");
* you may not use this file except in compliance with the License.
* You may obtain a copy of the License at
*
*     http://www.apache.org/licenses/LICENSE-2.0
*
* Unless required by applicable law or agreed to in writing, software
* distributed under the License is distributed on an "AS IS" BASIS,
* WITHOUT WARRANTIES OR CONDITIONS OF ANY KIND, either express or implied.
* See the License for the specific language governing permissions and
* limitations under the License.
*******************************************************************************/

#include "onedal/common.hpp"
#include "onedal/version.hpp"

namespace py = pybind11;

namespace oneapi::dal::python {

/* common */
ONEDAL_PY_INIT_MODULE(policy);

/* datatypes*/
ONEDAL_PY_INIT_MODULE(table);

/* primitives */
<<<<<<< HEAD
ONEDAL_PY_INIT_MODULE(get_tree);

=======
ONEDAL_PY_INIT_MODULE(covariance);
>>>>>>> a7e7f809
ONEDAL_PY_INIT_MODULE(linear_kernel);
ONEDAL_PY_INIT_MODULE(rbf_kernel);
ONEDAL_PY_INIT_MODULE(polynomial_kernel);
ONEDAL_PY_INIT_MODULE(sigmoid_kernel);

/* algorithms */
<<<<<<< HEAD
ONEDAL_PY_INIT_MODULE(ensemble);
=======
ONEDAL_PY_INIT_MODULE(decomposition);
>>>>>>> a7e7f809
#if defined(ONEDAL_VERSION) && ONEDAL_VERSION >= 20230100
ONEDAL_PY_INIT_MODULE(linear_model);
#endif // defined(ONEDAL_VERSION) && ONEDAL_VERSION >= 20230100
ONEDAL_PY_INIT_MODULE(neighbors);
ONEDAL_PY_INIT_MODULE(svm);

#ifdef ONEDAL_DATA_PARALLEL
PYBIND11_MODULE(_onedal_py_dpc, m) {
#else
PYBIND11_MODULE(_onedal_py_host, m) {
#endif
    init_policy(m);
    init_table(m);

    init_covariance(m);
    init_linear_kernel(m);
    init_rbf_kernel(m);
    init_polynomial_kernel(m);
    init_sigmoid_kernel(m);
    init_get_tree(m);

<<<<<<< HEAD
    init_ensemble(m);
#if defined(ONEDAL_VERSION) && ONEDAL_VERSION >= 20230100
    init_linear_model(m);
#endif // defined(ONEDAL_VERSION) && ONEDAL_VERSION >= 20230100
=======

    init_decomposition(m);
    #if defined(ONEDAL_VERSION) && ONEDAL_VERSION >= 20230100
    init_linear_model(m);
    #endif // defined(ONEDAL_VERSION) && ONEDAL_VERSION >= 20230100
>>>>>>> a7e7f809
    init_neighbors(m);
    init_svm(m);
}

} // namespace oneapi::dal::python<|MERGE_RESOLUTION|>--- conflicted
+++ resolved
@@ -28,23 +28,16 @@
 ONEDAL_PY_INIT_MODULE(table);
 
 /* primitives */
-<<<<<<< HEAD
 ONEDAL_PY_INIT_MODULE(get_tree);
-
-=======
 ONEDAL_PY_INIT_MODULE(covariance);
->>>>>>> a7e7f809
 ONEDAL_PY_INIT_MODULE(linear_kernel);
 ONEDAL_PY_INIT_MODULE(rbf_kernel);
 ONEDAL_PY_INIT_MODULE(polynomial_kernel);
 ONEDAL_PY_INIT_MODULE(sigmoid_kernel);
 
 /* algorithms */
-<<<<<<< HEAD
+ONEDAL_PY_INIT_MODULE(decomposition);
 ONEDAL_PY_INIT_MODULE(ensemble);
-=======
-ONEDAL_PY_INIT_MODULE(decomposition);
->>>>>>> a7e7f809
 #if defined(ONEDAL_VERSION) && ONEDAL_VERSION >= 20230100
 ONEDAL_PY_INIT_MODULE(linear_model);
 #endif // defined(ONEDAL_VERSION) && ONEDAL_VERSION >= 20230100
@@ -66,18 +59,11 @@
     init_sigmoid_kernel(m);
     init_get_tree(m);
 
-<<<<<<< HEAD
-    init_ensemble(m);
-#if defined(ONEDAL_VERSION) && ONEDAL_VERSION >= 20230100
-    init_linear_model(m);
-#endif // defined(ONEDAL_VERSION) && ONEDAL_VERSION >= 20230100
-=======
-
     init_decomposition(m);
+    init_ensemble(m)
     #if defined(ONEDAL_VERSION) && ONEDAL_VERSION >= 20230100
     init_linear_model(m);
     #endif // defined(ONEDAL_VERSION) && ONEDAL_VERSION >= 20230100
->>>>>>> a7e7f809
     init_neighbors(m);
     init_svm(m);
 }
