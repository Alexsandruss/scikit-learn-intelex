#*******************************************************************************
# Copyright 2014-2018 Intel Corporation
#
# Licensed under the Apache License, Version 2.0 (the "License");
# you may not use this file except in compliance with the License.
# You may obtain a copy of the License at
#
#     http://www.apache.org/licenses/LICENSE-2.0
#
# Unless required by applicable law or agreed to in writing, software
# distributed under the License is distributed on an "AS IS" BASIS,
# WITHOUT WARRANTIES OR CONDITIONS OF ANY KIND, either express or implied.
# See the License for the specific language governing permissions and
# limitations under the License.
#******************************************************************************/

###############################################################################
# Top level code for generating code for building daal4py
# - Uses parse.py to read in DAAL C++ headers files.
# - Extracts necessary information like enum values, namespaces, templates etc
# - Uses wrapper_gen.py to generate code
#   - C++ code to construct objects and call algorithms (shared and distributed memory)
#   - Cython code to generate python API
###############################################################################

import glob, os, re
from pprint import pformat, pprint
from os.path import join as jp
from collections import defaultdict, OrderedDict
from jinja2 import Template
from .parse import parse_header
from .wrappers import required, ignore, defaults, specialized, has_dist, ifaces, no_warn, no_constructor, fallbacks, add_setup
from .wrapper_gen import wrapper_gen, typemap_wrapper_template

try:
    basestring
except NameError:
    basestring = str

def cpp2hl(cls):
    return cls.replace('::', '_')

###############################################################################
def cleanup_ns(fname, ns):
    """return a sanitized namespace name"""
    # strip of namespace 'interface1'
    while len(ns) and ns[-1].startswith('interface'):
        del ns[-1]
    # cleanup duplicates
    while len(ns) >= 2 and ns[-1] == ns[len(ns)-2]:
        del ns[-1]
    # we should now have our namespace hierachy
    if len(ns) == 0 or ns[0] != 'daal':
        print(fname + ":0: Warning: No namespace (starting with daal) found in " + fname + '. Ignored.')
        return False
    nsn = '::'.join(ns[1:])
    # namespace 'daal' is special, it's empty
    if len(nsn) == 0 :
        nsn = 'daal'
    # Multiple namespaces will leave 'interface' in the hierachy
    # we cannot handle these cases
    if 'interface' in nsn:
        print(fname + ":0: Warning: Multiple namespaces found in " + fname + '. Ignored.')
        return False
    return nsn


###############################################################################
###############################################################################
def splitns(x):
    '''Split string at last '::' '''
    tmp_ = x.rsplit('::', 1)
    if len(tmp_) == 1:
        return ('', x)
    else:
        return tmp_

def get_parent(ns):
    tmp = ns.rsplit('::', 1)
    return tmp[0] if len(tmp) > 1 else 'daal'

###############################################################################
class namespace(object):
    """Holds all extracted data of a namespace"""
    def __init__(self, name):
        self.classes = {}
        self.enums = {}
        self.typedefs = {}
        self.headers = []
        self.includes = set()
        self.name = name
        self.need_methods = False
        self.steps = set()
        self.children = set()

###############################################################################
def ignored(ns, a=None):
    return ns in ignore and ((a != None and a in ignore[ns]) or (a == None and not ignore[ns]))


###############################################################################
###############################################################################
class cython_interface(object):
    """collecting and generating data for code generation"""

    # classes/functions we generally ignore
    ignores = ['AlgorithmContainerIface', 'AnalysisContainerIface',
               'PredictionContainerIface', 'TrainingContainerIface', 'DistributedPredictionContainerIface',
               'BatchContainerIface', 'OnlineContainerIface', 'DistributedContainerIface',
               'BatchContainer', 'OnlineContainer', 'DistributedContainer',
               'serializeImpl', 'deserializeImpl', 'serialImpl',
               'getEpsilonVal', 'getMinVal', 'getMaxVal', 'getPMMLNumType', 'getInternalNumType', 'getIndexNumType',
               'allocateNumericTableImpl', 'allocateImpl',
               'setPartialResultStorage', 'addPartialResultStorage',]

    # files we ignore/skip
    ignore_files = ['daal_shared_ptr.h', 'daal.h', 'daal_win.h', 'algorithm_base_mode_batch.h',
                    'algorithm_base.h', 'algorithm.h', 'ridge_regression_types.h', 'kdtree_knn_classification_types.h',
                    'multinomial_naive_bayes_types.h', 'daal_kernel_defines.h', 'linear_regression_types.h',
                    'multi_class_classifier_types.h']

    # default values for all types
    # we replace all default values given in DAAL with these.
    # Our generated code will detect these and then let DAAL handle setting defaults
    # Note: we assume default bool is always false.
    defaults = defaultdict(lambda: None)
    defaults.update({'double': 'NaN64',
                     'float': 'NaN32',
                     'int': '-1',
                     'long': '-1',
                     'size_t': '-1',
                     'bool': 'False',
                     #'std::string' : '""',
                     'std::string &' : '""',})

    done = []


###############################################################################
    def __init__(self, include_root):
        self.include_root = include_root
        self.namespace_dict = defaultdict(namespace)


###############################################################################
    def read(self):
        """
        Walk through each directory in the root dir and read in C++ headers.
        Creating a namespace dictionary. Of course, it needs to go through every header file to find out
        what namespace it is affiliated with. Once done, we have a dictionary where the key is the namespace
        and the values are namespace class objects. These objects carry all information as extracted by parse.py.
        """
        print('reading headers from ' + self.include_root)
        for (dirpath, dirnames, filenames) in os.walk(self.include_root):
            for filename in filenames:
                if filename.endswith('.h') and not 'neural_networks' in dirpath and not any(filename.endswith(x) for x in cython_interface.ignore_files):
                    fname = jp(dirpath,filename)
                    #print('reading ' +  fname)
                    with open(fname, "r") as header:
                        parsed_data = parse_header(header, cython_interface.ignores)

                    ns = cleanup_ns(fname, parsed_data['ns'])
                    # Now let's update the namespace; more than one file might constribute to the same ns
                    if ns:
                        if ns not in self.namespace_dict:
                            self.namespace_dict[ns] = namespace(ns)
                        pns = get_parent(ns)
                        if pns not in self.namespace_dict:
                            self.namespace_dict[pns] = namespace(pns)
                        if ns != 'daal':
                            self.namespace_dict[pns].children.add(ns)
                        self.namespace_dict[ns].includes = self.namespace_dict[ns].includes.union(parsed_data['includes'])
                        self.namespace_dict[ns].steps = self.namespace_dict[ns].steps.union(parsed_data['steps'])
                        self.namespace_dict[ns].classes.update(parsed_data['classes'])
                        self.namespace_dict[ns].enums.update(parsed_data['enums'])
                        self.namespace_dict[ns].typedefs.update(parsed_data['typedefs'])
                        self.namespace_dict[ns].headers.append(fname.replace(self.include_root, '').lstrip('/'))
                        if parsed_data['need_methods']:
                            self.namespace_dict[ns].need_methods = True


###############################################################################
# Postprocessing starts here
###############################################################################
    def get_ns(self, ns, c, attrs=['classes', 'enums', 'typedefs']):
        """
        Find class c starting in namespace ns.
        We search all entries given in attrs - not only 'classes'.
        c can have qualified namespaces in its name.
        We go up to all enclosing namespaces of ns until we find c (e.g. current-namespace::c)
        or we reached the global namespace.
        """
        # we need to cut off leading daal::
        if c.startswith('daal::'):
            c = c[6:]
        tmp = c.split('::')
        tmp = splitns(c)
        cns = ('::' + tmp[0]) if len(tmp) == 2 else '::' # the namespace-part of our class
        cname = tmp[-1]                                  # class name (stripped off namespace)
        currns = ns + cns   # current namespace in which we look for c
        done = False
        while currns and not done:
            # if in the outmost level we only have cns, which starts with '::'
            tmpns = currns.strip(':')
            if tmpns in self.namespace_dict and any(cname in getattr(self.namespace_dict[tmpns], a) for a in attrs):
                return tmpns
            if ns == 'daal':
                done = True
            else:
                if currns.startswith('::'):
                    ns = 'daal'
                else:
                    ns = splitns(ns)[0]
                currns = ns + cns
        return None


###############################################################################
    def get_all_attrs(self, ns, cls, attr, ons=None):
        """
        Return an ordered dict, combining the 'attr' dicts of class 'cls' and all its parents.
        Note: this looks for parents of 'cls' not parents of 'ns'!
        """
        if not ons:
            ons = ns
        # we need to cut off leading daal::
        cls = cls.replace('daal::', '')
        if ns not in self.namespace_dict or cls not in self.namespace_dict[ns].classes:
            if ns in self.namespace_dict and '::' not in cls:
                # the class might be in one of the parent ns
                ns = self.get_ns(ns, cls)
                if ns == None:
                    return None
            else:
                return None

        pmembers = OrderedDict()
        # we add ours first. When expanding, duplicates from parents will be ignored.
        tmp = getattr(self.namespace_dict[ns].classes[cls], attr)
        for a in tmp:
            n = a if '::' in a else ns + '::' + a
            if not ignored(ons, n):
                pmembers[n] = tmp[a]
        for parent in self.namespace_dict[ns].classes[cls].parent:
            parentclass = cls
            pns = ns
            # we need to cut off leading daal::
            sanep = parent.split()[-1].replace('daal::', '')
            parentclass = splitns(sanep)[1]
            pns = self.get_ns(pns, sanep)
            if pns != None:
                pms = self.get_all_attrs(pns, parentclass, attr, ons)
                for x in pms:
                    # ignore duplicates from parents
                    if not ignored(ons, x) and not any(x == y for y in pmembers):
                        pmembers[x] = pms[x]
        return pmembers


###############################################################################
    def to_lltype(self, t):
        """
        return low level (C++ type). Usually the same as input.
         Only very specific cases need a conversion.
        """
        if t in ['DAAL_UINT64']:
            return 'ResultToComputeId'
        return t

###############################################################################
    def to_hltype(self, ns, t):
        """
        Return triplet (type, {'stdtype'|'enum'|'class'|'?'}, namespace) to be used in the interface
        for given type 't'.
            'stdtype' means 't' is a standard data type understood by cython and plain C++
            'enum' means 't' is a C/C++ enumeration
            'class' means 't' is a regular C++ class
            '?' means we do not know what 't' is
        For classes, we also add lookups in namespaces that DAAL C++ API finds through "using".
        """
        if t in ['DAAL_UINT64']:
            ### FIXME
            t = 'ResultToComputeId'
        tns, tname = splitns(t)
        if t in ['double', 'float', 'int', 'size_t',]:
            return (t, 'stdtype', '')
        if t in ['bool']:
            return ('bool', 'stdtype', '')
        if t.endswith('ModelPtr'):
            thens = self.get_ns(ns, t, attrs=['typedefs'])
            return ('daal::' + thens + '::ModelPtr', 'class', tns)
        if t in ['data_management::NumericTablePtr'] or t in ifaces.values():
            return ('daal::' + t, 'class', tns)
        if 'Batch' in self.namespace_dict[ns].classes and t in self.namespace_dict[ns].classes['Batch'].typedefs:
            tns, tname = splitns(self.namespace_dict[ns].classes['Batch'].typedefs[t])
            return (self.namespace_dict[ns].classes['Batch'].typedefs[t], 'class', tns)
        tt = re.sub(r'(?<!daal::)services::SharedPtr', r'daal::services::SharedPtr', t)
        tt = re.sub(r'(?<!daal::)algorithms::', r'daal::algorithms::', tt)
        if tt in ifaces.values():
            return (tt, 'class', tns)
        tns = self.get_ns(ns, t)
        if tns:
            tt = tns + '::' + tname
            if tt == t:
                return ('std::string &', 'enum', tns) if tname in self.namespace_dict[tns].enums else (tname, 'class', tns)
            else:
                return self.to_hltype(ns, tt)
        else:
            usings = ['algorithms::optimization_solver']
            if not any(t.startswith(x) for x in usings):
                for nsx in usings:
                    r = self.to_hltype(ns, nsx + '::' + t)
                    if r:
                        return r
        return None if '::' in t else (t, '??', '??')


###############################################################################
    def get_values(self, ns, n):
        """
        Return available values for given enum or special "group".
        """
        if n == 'fptypes':
            return ['double', 'float']
        nns = self.get_ns(ns, n)
        if nns:
            nn = splitns(n)[1]
            if nn in self.namespace_dict[nns].enums:
                return [re.sub(r'(?<!daal::)algorithms::', r'daal::algorithms::', nns + '::' + x) for x in self.namespace_dict[nns].enums[nn]]
            return ['unknown_' + nns + '_class_'+n]
        return ['unknown_'+n]


###############################################################################
    def get_tmplarg(self, ns, n):
        """
        Return template argument specifier: "typename" or actual type.
        """
        if n == 'fptypes':
            return 'typename'
        nns = self.get_ns(ns, n)
        if nns:
            nn = splitns(n)[1]
            if nn in self.namespace_dict[nns].enums:
                return re.sub(r'(?<!daal::)algorithms::', r'daal::algorithms::', nns + '::' + nn)
            return 'unknown_' + nns + '_class_'+n
        return 'unknown_'+n


###############################################################################
    def get_class_for_typedef(self, ns, cls, td):
        """
        Find the Result type for given algorithm in the C++ namespace hierachy.
        Strips off potential SharedPtr def.
        """
        if ns not in self.namespace_dict or cls not in self.namespace_dict[ns].classes or td not in self.namespace_dict[ns].classes[cls].typedefs:
            return None

        res =  self.namespace_dict[ns].classes[cls].typedefs[td]
        tmp = splitns(res)
        ret = None
        if res.endswith('Type'):
            # this is a dirty hack: we assume there are no typedefs *Type outside classes
            assert res.endswith(td)
            ret = self.get_class_for_typedef(self.get_ns(ns, tmp[0]), splitns(tmp[0])[1], tmp[1])
            if not ret and '<' in tmp[0]:
                n = tmp[0].split('<', 1)[0]
                ret = self.get_class_for_typedef(self.get_ns(ns, n), splitns(n)[1], tmp[1])
        else:
            ret = tmp
        if ret and ret[1] not in self.namespace_dict[ret[0]].classes and '<' in ret[1]:
            # Probably a template, sigh
            # For now, let's just cut off the template paramters.
            # Let's hope we don't need anything more sophisticated (like if there are actually specializations...)
            c = ret[1].split('<', 1)[0] if ret else res.split('<')[0]
            n = self.get_ns(ns, c)
            ret = (n, splitns(c)[1]) if n else None
            # ret = (self.get_ns(ns, res.split('<')[0]), tmp[1])
        return ret


###############################################################################
    def get_expand_attrs(self, ns, cls, attr):
        """
        Find enum type for attributes in "attr" dict of class "cls" and returns
        2-tuple of lists of tuples
          [0] list of members it can map to a hltype (namespace, member/value name, type of attr)
          [1] list of members it can not map tp hltype (namespace, attribute)
        Only standard data types and those with typemaps can be mapped to a hltype.
        """
        attrs = self.get_all_attrs(ns, cls, attr)
        explist = []
        ignlist = []
        for i in attrs:
            inp = splitns(i)[1]
            ins = self.get_ns(ns, i)
            assert ins
            assert ins in self.namespace_dict
            assert inp in self.namespace_dict[ins].enums
            hlt = self.to_hltype(ns, attrs[i])
            if ignored(ns, '::'.join([ins, inp])):
                continue
            if hlt:
                if hlt[1] in ['stdtype', 'enum', 'class']:
                    for e in self.namespace_dict[ins].enums[inp]:
                        if not any(e in x for x in explist) and not ignored(ins, e):
                            explist.append((ins, e, hlt[0]))
                else:
                    print("// Warning: ignoring " + ns + " " + str(hlt))
                    ignlist.append((ins, i))
            else:
                print("// Warning: could not find hlt for " + ns + ' ' + cls + " " + i + " " + attrs[i])
        return (explist, ignlist)


###############################################################################
    def prepare_resultmaps(self, ns):
        """
        Prepare info about typedefs for Result type of given namespace.
        Uses target language-specific defines/functions
          - native_type: returns native representation of its argument
          - TMGC(n): deals with GC(refcounting for given number of references (R)
        Looks up return type and then target-language independently creates lists of its content.
        We have not yet added support for 'get_methods'.
        """
        jparams = {}
        res = self.get_class_for_typedef(ns, 'Batch', 'ResultType')
        if not res and 'Result' in self.namespace_dict[ns].classes:
            res = (ns, 'Result')
        if res and '_'.join(res) not in self.done:
            self.done.append('_'.join(res))
            attrs = self.get_expand_attrs(res[0], res[1], 'sets')
            if attrs and attrs[0]:
                jparams = {'class_type': 'daal::' + res[0] + '::' + res[1] + 'Ptr',
                           'enum_gets': attrs[0],
                           'named_gets': [],
                           'get_methods': [],
                       }
            else:
                print('// Warning: could not determine Result attributes for ' + ns)
        elif res:
            jparams = {'class_type': 'daal::' + res[0] + '::' + res[1] + 'Ptr',}
        elif ns not in no_warn or 'Result' not in no_warn[ns]:
            print('// Warning: no result found for ' + ns)
        return jparams


###############################################################################
    def prepare_modelmaps(self, ns, mname='Model'):
        """
        Return string from typemap_wrapper_template for given Model.
        uses entries from 'gets' in Model class def to fill 'named_gets'.
        It also fills 'get_methods' for getters which require arguments.
        """
        jparams = {}
        if mname in self.namespace_dict[ns].classes:
            model = self.namespace_dict[ns].classes[mname]
            jparams = {'class_type': 'daal::' + ns + '::ModelPtr',
                       'enum_gets': [],
                       'named_gets': [],
                       'get_methods': [],
                       'parent': model.parent,
                   }
            huhu = self.get_all_attrs(ns, mname, 'gets')
            for g in huhu:
                # We have a few get-methods accepting parameters, we map them separately
                if(type(huhu[g]) in [list,tuple]):
                    rtyp, ptyp, pnm = huhu[g]
                    gn = splitns(g)[1].replace('get', '')
                    if '::' in rtyp:
                        tns, ttyp = splitns(rtyp)
                        rtyp = '::'.join(['daal::'+self.get_ns(ns, rtyp), ttyp])
                    jparams['get_methods'].append((rtyp, gn, ptyp, pnm))
                else:
                    if not any(g.endswith(x) for x in ['SerializationTag',]):
                        gn = splitns(g)[1].replace('get', '')
                        if not any(gn == x[1] for x in jparams['named_gets']):
                            typ = re.sub(r'(?<!daal::)data_management', r'daal::data_management', huhu[g])
                            jparams['named_gets'].append((typ, gn))
        return jparams


###############################################################################
    def expand_typedefs(self, ns):
        """
        We expand all typedefs in classes/namespaces without recursing
        to outer scopes or namespaces.
        """
        def expand_td(typedefs):
            done = 1
            while done != 0:
                done = 0
                for td1 in typedefs:
                    for td2 in typedefs:
                        if td1 != td2 and (td1+'::') in typedefs[td2]:
                            typedefs[td2] = typedefs[td2].replace(td1, typedefs[td1])
                            done += 1

        expand_td(self.namespace_dict[ns].typedefs)
        for c in self.namespace_dict[ns].classes:
            expand_td(self.namespace_dict[ns].classes[c].typedefs)


###############################################################################
    def order_iargs(self, tmp_input_args, tmp_iargs_decl, tmp_iargs_call):
        """
        We have to put the intput args into the "right" order.
        , e.g. start with data then model, then whatever else
        """
        ordered = ['data', 'model', 'labels', 'dependentVariable', 'dependentVariables',
                   'tableToFill', 'dataForPruning', 'dependentVariablesForPruning', 'labelsForPruning']
        input_args, iargs_decl, iargs_call = [], [], []
        for arg in ordered:
            for i in range(len(tmp_input_args)):
                if tmp_input_args[i][1] == arg:
                    input_args.append(tmp_input_args[i])
                    iargs_decl.append(tmp_iargs_decl[i])
                    iargs_call.append(tmp_iargs_call[i])
        for i in range(len(tmp_input_args)):
            if tmp_input_args[i][1] not in ordered:
                input_args.append(tmp_input_args[i])
                iargs_decl.append(tmp_iargs_decl[i])
                iargs_call.append(tmp_iargs_call[i])
        return (input_args, iargs_decl, iargs_call)


###############################################################################
    def prepare_hlwrapper(self, ns, mode, func):
        """
        Prepare data structures for generating high level wrappers.

        This is main function for generating high level wrappers.
        Here we prepare and return the data structure from which wrappers can be generated.
        The information is extracted from self.namespace_dict.

        We first extract template parameters and setup a generic structure/array. The generated array
        holds the general template spec in entry [0] and specializations in the following entires (if exist).

        We then extract input arguments. The resulting arrays begin with required inputs followed by optional inputs.
        We get the input arguments by expanding the enums from the set methods in the Input class (InputType).
        Each value in the enum becomes a separate input arguments.

        Next we extract parameters - required and optional separately. Each member of parameter_type becomes
        a separate arguments. Default values are handled in the lower C++ level. We provide "generic" default
        values like -1, NULL and "" for *all* parameters. These values cannot be reasonably used by the user.

        Next we extract type-map (native_type) information for Model and Result types.
        """
        if mode in self.namespace_dict[ns].classes:
            ins = splitns(self.namespace_dict[ns].classes[mode].typedefs['InputType'])[0] if 'InputType' in self.namespace_dict[ns].classes[mode].typedefs else ns
            jparams = {'ns': ns,
                       'algo': func,
                       'template_decl': OrderedDict(),
                       'template_spec': [],
                       'template_args': [],
                       'params_opt': OrderedDict(),
                       'params_req': OrderedDict(),
                       's1': 'step1Local',
                       's2': 'step2Master',
                   }
            # at this point required parameters need to be explicitly/maually provided in wrappers.required
            if ns in required and mode in required[ns]:
                jparams['params_req'] = OrderedDict(required[ns][mode])
            f = ''
            tdecl = []
            if self.namespace_dict[ns].classes[mode].template_args:
                if ns in specialized and mode in specialized[ns]:
                    # there might be specialized template classes, we provide explicit specs
                    v = specialized[ns][mode]
                    tdecl.append({'template_decl': v['tmpl_decl'],
                                  'template_args': None,
                                  'pargs': None})
                    for s in v['specs']:
                        tdecl.append({'template_decl': OrderedDict([(re.sub(r'(?<!daal::)algorithms::', r'daal::algorithms::', x),
                                                                     v['tmpl_decl'][x]) for x in s['template_decl']]),
                                      'template_args': [s['expl'][x] if x in s['expl'] else x for x in v['tmpl_decl']],
                                      'pargs': [s['expl'][x] for x in s['expl']]})
                else:
                    # 'normal' template
                    tdecl.append({'template_decl': OrderedDict([(t[0], {'template_decl': self.get_tmplarg(ns, t[1]),
                                                                        'values': self.get_values(ns, t[1]),
                                                                        'default': t[2].replace('DAAL_ALGORITHM_FP_TYPE', 'double')}) for t in self.namespace_dict[ns].classes[mode].template_args]),
                                  'template_args': [t[0] for t in self.namespace_dict[ns].classes[mode].template_args],
                                  'pargs': None})

            # A parameter can be a specialized template. Sigh.
            # we need to provide specialized template classes for them.
            # We do this by creating a list for templates, for specializations the list-length is >1
            # and the first entry is the base/"real" template spec, following entries are specializations.
            # At some point we might have other things that influence this (like result or input).
            # for now, we only check for Parameter specializations
            decl_opt, decl_req , call_opt, call_req = [], [], [], []
            for td in tdecl:
                if 'template_args' in td:
                    parms = None
                    # this is a "real" template for which we need a body
                    td['params_req'] = OrderedDict()
                    td['params_opt'] = OrderedDict()
                    td['params_get'] = 'parameter'
                    pargs_exp = '<' + ','.join([splitns(x)[1] for x in td['pargs']]) + '>' if td['pargs'] else ''
                    cls = mode + pargs_exp
                    fcls = '::'.join([ns, cls])
                    # Special mode were we have no parameters/constructor, but a create method
                    if fcls in no_constructor:
                        parms = no_constructor[fcls]
                    else:
                        if 'ParameterType' in self.namespace_dict[ns].classes[cls].typedefs:
                            p = self.get_class_for_typedef(ns, cls, 'ParameterType')
                            parms = self.get_all_attrs(p[0], p[1], 'members', ns) if p else None
                            if not parms:
                                if ns in fallbacks and 'ParameterType' in fallbacks[ns]:
                                    parms = self.get_all_attrs(*(splitns(fallbacks[ns]['ParameterType']) + ['members', ns]))
                            tmp = '::'.join([ns, mode])
                            if not parms:
                                tmp = '::'.join([ns, mode])
                                if tmp not in no_warn or 'ParameterType' not in no_warn[tmp]:
                                    print('// Warning: no members of "ParameterType" found for ' + tmp)
                        else:
                            tmp = '::'.join([ns, mode])
                            if tmp not in no_warn or 'ParameterType' not in no_warn[tmp]:
                                print('// Warning: no "ParameterType" defined for ' + tmp)
                                parms = None
                        if parms:
                            p = self.get_all_attrs(ns, cls, 'members')
                            if not p or not any(x.endswith('parameter') for x in p):
                                td['params_get'] = 'parameter()'
                        else:
                            td['params_get'] = None
                            continue
                    # now we have a dict with all members of our parameter: parms
                    # we need to inspect one by one
                    hlts = {}
                    jparams['params_opt'] = OrderedDict()
                    for p in parms:
                        pns, tmp = splitns(p)
                        if not tmp.startswith('_') and not ignored(pns, tmp):
                            hlt = self.to_hltype(pns, parms[p])
                            if hlt and hlt[1] in ['stdtype', 'enum', 'class']:
                                (hlt, hlt_type, hlt_ns) = hlt
                                llt = self.to_lltype(parms[p])
                                needed = True
                                pval = None
                                if hlt_type == 'enum':
                                    pval = '(' + hlt_ns + '::' + llt + ')string2enum(' + tmp + ', s2e_' + hlt_ns.replace(':', '_') + ')'
                                else:
                                    pval = tmp
                                if pval != None:
                                    thetype = (hlt if hlt else parms[p])
                                    pval = re.sub(r'(?<!daal::)algorithms::', r'daal::algorithms::', pval)
                                    if tmp in jparams['params_req']:
                                        td['params_req'][tmp] = pval
                                        decl_req.append('const ' + thetype + ' ' + tmp)
                                        call_req.append(tmp)
                                    else:
                                        td['params_opt'][tmp] = pval
                                        prm = tmp
                                        dflt = defaults[pns][prm] if pns in defaults and prm in defaults[pns] else self.defaults[thetype]
                                        decl_opt.append(' '.join(['const', thetype, prm, '=', str(dflt)]))
                                        call_opt.append(prm)
                                else:
                                    print('// Warning: do not know what to do with ' + pns + ' : ' + p + '(' + parms[p] + ')')
                            else:
                                print('// Warning: parameter member ' + p + ' of ' + pns + ' is no stdtype, no enum and not a DAAl class. Ignored.')

            # endfor td in tdecl

            # Now let's get the input arguments (provided to input class/object of algos)
            tmp_iargs_decl = []
            tmp_iargs_call = []
            tmp_input_args = []
            inp = self.get_class_for_typedef(ns, 'Batch', 'InputType')
            if not inp and 'Input' in self.namespace_dict[ns].classes:
                inp = (ns, 'Input')
            if inp:
                expinputs = self.get_expand_attrs(inp[0], inp[1], 'sets')
                reqi = 0
                for ins, iname, itype in expinputs[0]:
                    tmpi = iname
                    if tmpi and not ignored(ns, tmpi):
                        if ns in defaults and tmpi in defaults[ns]:
                            i = len(tmp_iargs_decl)
                            dflt = ' = ' + defaults[ns][tmpi]
                        else:
                            i = reqi
                            reqi += 1
                            dflt = ''
                        if 'NumericTablePtr' in itype:
                            #ns in has_dist and iname in has_dist[ns]['step_specs'][0].inputnames or iname in ['data', 'labels', 'dependentVariable', 'tableToFill']:
                            itype = 'TableOrFList *'
                        ins = re.sub(r'(?<!daal::)algorithms::', r'daal::algorithms::', ins)
                        tmp_iargs_decl.insert(i, 'const ' + itype + ' ' + iname + dflt)
                        tmp_iargs_call.insert(i, iname)
                        tmp_input_args.insert(i, (ins + '::' + iname, iname, itype))
            else:
                print('// Warning: no input type found for ' + ns)

            # We have to bring the input args into the "right" order
            jparams['input_args'], jparams['iargs_decl'], jparams['iargs_call'] = self.order_iargs(tmp_input_args, tmp_iargs_decl, tmp_iargs_call)
            jparams['decl_req'] = decl_req
            jparams['call_req'] = call_req
            jparams['decl_opt'] = decl_opt
            jparams['call_opt'] = call_opt
            # we will need something more sophisticated if the interesting parent class is not a direct parent (a grand-parent for example)
            prnts = list(set([cpp2hl(x) for x in ifaces if any(x.endswith(y) for y in self.namespace_dict[ns].classes[mode].parent)]))
            jparams['iface'] = prnts if len(prnts) else list([None])
        else:
            jparams = {}
            tdecl = []

        # here we know parameters, inputs etc for each
        # let's store this
        fcls = '::'.join([ns, mode])
        retjp = {
            'params': jparams,
            'sparams': tdecl,
            'model_typemap': self.prepare_modelmaps(ns),
            'result_typemap': self.prepare_resultmaps(ns),
            'create': no_constructor[fcls] if fcls in no_constructor else '',
            'add_setup': True if ns in add_setup else False,
        }
        if ns in has_dist:
            retjp['dist'] = has_dist[ns]

        return {ns + '::' + mode : retjp}


    def prepare_model_hierachy(self, cfg):
        '''
        Create a dict which lists all child classes for each Model.
        Flatens the full hierachy for each Model.
        '''
        model_hierarchy = defaultdict(lambda: [])
        for ns in cfg:
            c = cfg[ns]
            if c['model_typemap']:
                for parent in c['model_typemap']['parent']:
                    if 'algorithms::' not in parent:
                        parent = 'algorithms::' + parent
                    if 'daal::' not in parent:
                        parent = 'daal::' + parent
                    if not parent.endswith('Ptr'):
                        parent = parent + 'Ptr'
                    model_hierarchy[parent].append(c['model_typemap']['class_type'])

        # We now have to exapand so that each ancestor holds a list of all its decendents
        done = 0
        while done == 0:
            done = 0
            adds = {}
            for parent in model_hierarchy:
                adds[parent] = []
                c = model_hierarchy[parent]
                for child in c:
                    if child in model_hierarchy:
                        gc = model_hierarchy[child]
                        for gchild in gc:
                            if gchild not in c:
                                adds[parent].append(gchild)
                                done = 1
            for m in adds:
                model_hierarchy[m] = adds[m] + model_hierarchy[m]

        for m in model_hierarchy:
            ns = splitns(m)[0].replace('daal::', '') + '::Batch'
            if ns in cfg:
                cfg[ns]['model_typemap']['derived'] = model_hierarchy[m]


    def hlapi(self, algo_patterns):
        """
        Generate high level wrappers for namespaces listed in algo_patterns (or all).

        First extract the namespaces we really want, e.g. ignore NN.

        Then we expand typedefs on class and namespace levels.

        Then generate maps for each algo mapping string arguments to C++ enum values.

        Next prepares parsed data for code generation (e.g. setting up dicts for jinja).

        Finally generates
          - Result/Model classes and their properties
          - algo-wrappers
          - initialization

        We generate strings for a C++ header, a C++ file and a cython file.
        """
        tmaps, wrappers, hlapi, dtypes = '', '', '', ''
        algoconfig = {}

        algos = [x for x in self.namespace_dict if any(y in x for y in algo_patterns)] if algo_patterns else self.namespace_dict
        algos = [x for x in algos if not any(y in x for y in ['quality_metric', 'transform'])]

        # First expand typedefs
        for ns in algos + ['algorithms::classifier', 'algorithms::linear_model',]:
            self.expand_typedefs(ns)
        # Next, extract and prepare the data (input, parameters, results, template spec)
        for ns in algos + ['algorithms::classifier', 'algorithms::linear_model',]:
            if not ignored(ns):
                nn = ns.split('::')
                if nn[0] == 'daal':
                    if nn[1] == 'algorithms':
                        func = '_'.join(nn[2:])
                    else:
                        func = '_'.join(nn[1:])
                elif nn[0] == 'algorithms':
                    func = '_'.join(nn[1:])
                else:
                    func = '_'.join(nn)
                algoconfig.update(self.prepare_hlwrapper(ns, 'Batch', func))

        self.prepare_model_hierachy(algoconfig)

        # and now we can finally generate the code
        wg = wrapper_gen(algoconfig, {cpp2hl(i): ifaces[i] for i in ifaces})
        cpp_map, cpp_begin, cpp_end, pyx_map, pyx_begin, pyx_end = '', '', '#define NO_IMPORT_ARRAY\n#include "daal4py_cpp.h"\n', '', '', ''

        for ns in algos:
            if ns.startswith('algorithms::') and not ns.startswith('algorithms::neural_networks') and self.namespace_dict[ns].enums:
                cpp_begin += 'static std::map< std::string, int64_t > s2e_' + ns.replace(':', '_') + ' =\n{\n'
                for e in  self.namespace_dict[ns].enums:
                    for v in self.namespace_dict[ns].enums[e]:
                        vv = ns + '::' + v
                        cpp_begin += ' '*4 +'{"' + v + '", daal::' + vv + '},\n'
                cpp_begin += '};\n\n'

        hlargs = {}
        for a in algoconfig:
            (ns, algo) = splitns(a)
            if algo.startswith('Batch'):
                tmp = wg.gen_wrapper(ns, algo)
                if tmp:
                    cpp_map   += tmp[0]
                    cpp_begin += tmp[1]
                    cpp_end   += tmp[2]
                    pyx_map   += tmp[3]
                    pyx_begin += tmp[4]
                    pyx_end   += tmp[5]
                    dtypes    += tmp[6]
                    hlargs[ns] = tmp[7]

        hds = wg.gen_headers()
        fts = wg.gen_footers(dtypes)

        pyx_end += fts[1]
        # we add a comment with tables providing parameters for each algorithm
        # might be useful for generating docu
        cpp_end += fts[0] + '\n/*\n'
        for algo in hlargs:
            if len(hlargs[algo]):
                cpp_end += 'Algorithm:' + cpp2hl(algo.replace('algorithms::', '')) + '\n'
                cpp_end += 'Name,Type,Default\n'
                for a in hlargs[algo]:
                    cpp_end += ','.join([str(x).rsplit('::')[-1] for x in a]).replace('const', '').replace('&', '').strip() + '\n'
                cpp_end += '\n'
        cpp_end += '\n*/\n'
        # Finally combine the different sections and return the 3 strings
        return(hds[0] + cpp_map + cpp_begin + '\n#endif', cpp_end, hds[1] + pyx_map + pyx_begin + pyx_end)


###############################################################################
###############################################################################
###############################################################################
###############################################################################

def gen_daal4py(daalroot, outdir, version, warn_all=False):
    global no_warn
    if warn_all:
        no_warn = {}
    iface = cython_interface(jp(daalroot, 'include', 'algorithms'))
    iface.read()
    cpp_h, cpp_cpp, pyx_file = iface.hlapi(['kmeans',
                                            'pca',
                                            'svd',
                                            'multinomial_naive_bayes',
                                            'linear_regression',
                                            'multivariate_outlier_detection',
                                            'univariate_outlier_detection',
                                            'svm',
                                            'kernel_function',
                                            'multi_class_classifier',
                                            'gbt',
                                            'engine',
                                            'decision_tree',
                                            'decision_forest',
                                            'ridge_regression',
                                            'moments',
                                            'optimization_solver',
                                            'logistic_regression',
                                            'distance',
    ])
    # 'ridge_regression', parametertype is a template without any need
    with open(jp(outdir, 'daal4py_cpp.h'), 'w') as f:
        f.write(cpp_h)
    with open(jp(outdir, 'daal4py_cpp.cpp'), 'w') as f:
        f.write(cpp_cpp)


    with open(jp('src', 'gettree.pyx'), 'r') as f:
        pyx_gettree = f.read()

    with open(jp(outdir, 'daal4py_cy.pyx'), 'w') as f:
        f.write(pyx_file)
<<<<<<< HEAD
        f.write(pyx_gettree)

=======
        f.write('cdef extern from "daal.h":\n')
        f.write('    cdef const long long INTEL_DAAL_VERSION\n')
        f.write('    cdef const long long __INTEL_DAAL_BUILD_DATE\n\n')
        f.write('__version__ = "{}"\n'.format(version))
        f.write('__daal_version__ = "{}_{}".format(INTEL_DAAL_VERSION, __INTEL_DAAL_BUILD_DATE)\n')
>>>>>>> 1cfee75c
<|MERGE_RESOLUTION|>--- conflicted
+++ resolved
@@ -901,13 +901,9 @@
 
     with open(jp(outdir, 'daal4py_cy.pyx'), 'w') as f:
         f.write(pyx_file)
-<<<<<<< HEAD
         f.write(pyx_gettree)
-
-=======
         f.write('cdef extern from "daal.h":\n')
         f.write('    cdef const long long INTEL_DAAL_VERSION\n')
         f.write('    cdef const long long __INTEL_DAAL_BUILD_DATE\n\n')
         f.write('__version__ = "{}"\n'.format(version))
-        f.write('__daal_version__ = "{}_{}".format(INTEL_DAAL_VERSION, __INTEL_DAAL_BUILD_DATE)\n')
->>>>>>> 1cfee75c
+        f.write('__daal_version__ = "{}_{}".format(INTEL_DAAL_VERSION, __INTEL_DAAL_BUILD_DATE)\n')